"""
Wrap the internal caffe C++ module (_caffe.so) with a clean, Pythonic
interface.
"""

import six
from collections import OrderedDict
try:
    from itertools import izip_longest
except:
    from itertools import zip_longest as izip_longest
import numpy as np

from ._caffe import Net, SGDSolver, NesterovSolver, AdaGradSolver, \
        RMSPropSolver, AdaDeltaSolver, AdamSolver
import caffe.io

# We directly update methods from Net here (rather than using composition or
# inheritance) so that nets created by caffe (e.g., by SGDSolver) will
# automatically have the improved interface.


@property
def _Net_blobs(self):
    """
    An OrderedDict (bottom to top, i.e., input to output) of network
    blobs indexed by name
    """
    return OrderedDict(zip(self._blob_names, self._blobs))


@property
def _Net_blob_loss_weights(self):
    """
    An OrderedDict (bottom to top, i.e., input to output) of network
    blob loss weights indexed by name
    """
    return OrderedDict(zip(self._blob_names, self._blob_loss_weights))


@property
def _Net_params(self):
    """
    An OrderedDict (bottom to top, i.e., input to output) of network
    parameters indexed by name; each is a list of multiple blobs (e.g.,
    weights and biases)
    """
    return OrderedDict([(name, lr.blobs)
                        for name, lr in zip(self._layer_names, self.layers)
                        if len(lr.blobs) > 0])


@property
def _Net_inputs(self):
    return [list(self.blobs.keys())[i] for i in self._inputs]


@property
def _Net_outputs(self):
    return [list(self.blobs.keys())[i] for i in self._outputs]


def _Net_forward(self, blobs=None, start=None, end=None, **kwargs):
    """
    Forward pass: prepare inputs and run the net forward.

    Parameters
    ----------
    blobs : list of blobs to return in addition to output blobs.
    kwargs : Keys are input blob names and values are blob ndarrays.
             For formatting inputs for Caffe, see Net.preprocess().
             If None, input is taken from data layers.
    start : optional name of layer at which to begin the forward pass
    end : optional name of layer at which to finish the forward pass
          (inclusive)

    Returns
    -------
    outs : {blob name: blob ndarray} dict.
    """
    if blobs is None:
        blobs = []

    if start is not None:
        start_ind = list(self._layer_names).index(start)
    else:
        start_ind = 0

    if end is not None:
        end_ind = list(self._layer_names).index(end)
        outputs = set([end] + blobs)
    else:
        end_ind = len(self.layers) - 1
        outputs = set(self.outputs + blobs)

    if kwargs:
        if set(kwargs.keys()) != set(self.inputs):
            raise Exception('Input blob arguments do not match net inputs.')
        # Set input according to defined shapes and make arrays single and
        # C-contiguous as Caffe expects.
        for in_, blob in six.iteritems(kwargs):
            if blob.shape[0] != self.blobs[in_].num:
                raise Exception('Input is not batch sized')
            self.blobs[in_].data[...] = blob

    self._forward(start_ind, end_ind)

    # Unpack blobs to extract
    return {out: self.blobs[out].data for out in outputs}


def _Net_backward(self, diffs=None, start=None, end=None, **kwargs):
    """
    Backward pass: prepare diffs and run the net backward.

    Parameters
    ----------
    diffs : list of diffs to return in addition to bottom diffs.
    kwargs : Keys are output blob names and values are diff ndarrays.
            If None, top diffs are taken from forward loss.
    start : optional name of layer at which to begin the backward pass
    end : optional name of layer at which to finish the backward pass
        (inclusive)

    Returns
    -------
    outs: {blob name: diff ndarray} dict.
    """
    if diffs is None:
        diffs = []

    if start is not None:
        start_ind = list(self._layer_names).index(start)
    else:
        start_ind = len(self.layers) - 1

    if end is not None:
        end_ind = list(self._layer_names).index(end)
        outputs = set([end] + diffs)
    else:
        end_ind = 0
        outputs = set(self.inputs + diffs)

    if kwargs:
        if set(kwargs.keys()) != set(self.outputs):
            raise Exception('Top diff arguments do not match net outputs.')
        # Set top diffs according to defined shapes and make arrays single and
        # C-contiguous as Caffe expects.
<<<<<<< HEAD
        for top, diff in six.iteritems(kwargs):
            if diff.ndim != 4:
                raise Exception('{} diff is not 4-d'.format(top))
=======
        for top, diff in kwargs.iteritems():
>>>>>>> 0dcd397b
            if diff.shape[0] != self.blobs[top].num:
                raise Exception('Diff is not batch sized')
            self.blobs[top].diff[...] = diff

    self._backward(start_ind, end_ind)

    # Unpack diffs to extract
    return {out: self.blobs[out].diff for out in outputs}


def _Net_forward_all(self, blobs=None, **kwargs):
    """
    Run net forward in batches.

    Parameters
    ----------
    blobs : list of blobs to extract as in forward()
    kwargs : Keys are input blob names and values are blob ndarrays.
             Refer to forward().

    Returns
    -------
    all_outs : {blob name: list of blobs} dict.
    """
    # Collect outputs from batches
    all_outs = {out: [] for out in set(self.outputs + (blobs or []))}
    for batch in self._batch(kwargs):
        outs = self.forward(blobs=blobs, **batch)
        for out, out_blob in six.iteritems(outs):
            all_outs[out].extend(out_blob.copy())
    # Package in ndarray.
    for out in all_outs:
        all_outs[out] = np.asarray(all_outs[out])
    # Discard padding.
    pad = len(all_outs.itervalues().next()) - len(kwargs.itervalues().next())
    if pad:
        for out in all_outs:
            all_outs[out] = all_outs[out][:-pad]
    return all_outs


def _Net_forward_backward_all(self, blobs=None, diffs=None, **kwargs):
    """
    Run net forward + backward in batches.

    Parameters
    ----------
    blobs: list of blobs to extract as in forward()
    diffs: list of diffs to extract as in backward()
    kwargs: Keys are input (for forward) and output (for backward) blob names
            and values are ndarrays. Refer to forward() and backward().
            Prefilled variants are called for lack of input or output blobs.

    Returns
    -------
    all_blobs: {blob name: blob ndarray} dict.
    all_diffs: {blob name: diff ndarray} dict.
    """
    # Batch blobs and diffs.
    all_outs = {out: [] for out in set(self.outputs + (blobs or []))}
    all_diffs = {diff: [] for diff in set(self.inputs + (diffs or []))}
    forward_batches = self._batch({in_: kwargs[in_]
                                   for in_ in self.inputs if in_ in kwargs})
    backward_batches = self._batch({out: kwargs[out]
                                    for out in self.outputs if out in kwargs})
    # Collect outputs from batches (and heed lack of forward/backward batches).
    for fb, bb in izip_longest(forward_batches, backward_batches, fillvalue={}):
        batch_blobs = self.forward(blobs=blobs, **fb)
        batch_diffs = self.backward(diffs=diffs, **bb)
<<<<<<< HEAD
        for out, out_blobs in six.iteritems(batch_blobs):
            all_outs[out].extend(out_blobs)
        for diff, out_diffs in six.iteritems(batch_diffs):
            all_diffs[diff].extend(out_diffs)
=======
        for out, out_blobs in batch_blobs.iteritems():
            all_outs[out].extend(out_blobs.copy())
        for diff, out_diffs in batch_diffs.iteritems():
            all_diffs[diff].extend(out_diffs.copy())
>>>>>>> 0dcd397b
    # Package in ndarray.
    for out, diff in zip(all_outs, all_diffs):
        all_outs[out] = np.asarray(all_outs[out])
        all_diffs[diff] = np.asarray(all_diffs[diff])
    # Discard padding at the end and package in ndarray.
    pad = len(all_outs.itervalues().next()) - len(kwargs.itervalues().next())
    if pad:
        for out, diff in zip(all_outs, all_diffs):
            all_outs[out] = all_outs[out][:-pad]
            all_diffs[diff] = all_diffs[diff][:-pad]
    return all_outs, all_diffs


def _Net_set_input_arrays(self, data, labels):
    """
    Set input arrays of the in-memory MemoryDataLayer.
    (Note: this is only for networks declared with the memory data layer.)
    """
    if labels.ndim == 1:
        labels = np.ascontiguousarray(labels[:, np.newaxis, np.newaxis,
                                             np.newaxis])
    return self._set_input_arrays(data, labels)


def _Net_batch(self, blobs):
    """
    Batch blob lists according to net's batch size.

    Parameters
    ----------
    blobs: Keys blob names and values are lists of blobs (of any length).
           Naturally, all the lists should have the same length.

    Yields
    ------
    batch: {blob name: list of blobs} dict for a single batch.
    """
    num = len(blobs.itervalues().next())
    batch_size = self.blobs.itervalues().next().num
    remainder = num % batch_size
    num_batches = num / batch_size

    # Yield full batches.
    for b in range(num_batches):
        i = b * batch_size
        yield {name: blobs[name][i:i + batch_size] for name in blobs}

    # Yield last padded batch, if any.
    if remainder > 0:
        padded_batch = {}
        for name in blobs:
            padding = np.zeros((batch_size - remainder,)
                               + blobs[name].shape[1:])
            padded_batch[name] = np.concatenate([blobs[name][-remainder:],
                                                 padding])
        yield padded_batch


class _Net_IdNameWrapper:
    """
    A simple wrapper that allows the ids propery to be accessed as a dict
    indexed by names. Used for top and bottom names
    """
    def __init__(self, net, func):
        self.net, self.func = net, func

    def __getitem__(self, name):
        # Map the layer name to id
        ids = self.func(self.net, list(self.net._layer_names).index(name))
        # Map the blob id to name
        id_to_name = list(self.net.blobs)
        return [id_to_name[i] for i in ids]

# Attach methods to Net.
Net.blobs = _Net_blobs
Net.blob_loss_weights = _Net_blob_loss_weights
Net.params = _Net_params
Net.forward = _Net_forward
Net.backward = _Net_backward
Net.forward_all = _Net_forward_all
Net.forward_backward_all = _Net_forward_backward_all
Net.set_input_arrays = _Net_set_input_arrays
Net._batch = _Net_batch
Net.inputs = _Net_inputs
Net.outputs = _Net_outputs
Net.top_names = property(lambda n: _Net_IdNameWrapper(n, Net._top_ids))
Net.bottom_names = property(lambda n: _Net_IdNameWrapper(n, Net._bottom_ids))<|MERGE_RESOLUTION|>--- conflicted
+++ resolved
@@ -11,8 +11,7 @@
     from itertools import zip_longest as izip_longest
 import numpy as np
 
-from ._caffe import Net, SGDSolver, NesterovSolver, AdaGradSolver, \
-        RMSPropSolver, AdaDeltaSolver, AdamSolver
+from ._caffe import Net, SGDSolver
 import caffe.io
 
 # We directly update methods from Net here (rather than using composition or
@@ -146,13 +145,7 @@
             raise Exception('Top diff arguments do not match net outputs.')
         # Set top diffs according to defined shapes and make arrays single and
         # C-contiguous as Caffe expects.
-<<<<<<< HEAD
         for top, diff in six.iteritems(kwargs):
-            if diff.ndim != 4:
-                raise Exception('{} diff is not 4-d'.format(top))
-=======
-        for top, diff in kwargs.iteritems():
->>>>>>> 0dcd397b
             if diff.shape[0] != self.blobs[top].num:
                 raise Exception('Diff is not batch sized')
             self.blobs[top].diff[...] = diff
@@ -222,17 +215,10 @@
     for fb, bb in izip_longest(forward_batches, backward_batches, fillvalue={}):
         batch_blobs = self.forward(blobs=blobs, **fb)
         batch_diffs = self.backward(diffs=diffs, **bb)
-<<<<<<< HEAD
         for out, out_blobs in six.iteritems(batch_blobs):
-            all_outs[out].extend(out_blobs)
+            all_outs[out].extend(out_blobs.copy())
         for diff, out_diffs in six.iteritems(batch_diffs):
-            all_diffs[diff].extend(out_diffs)
-=======
-        for out, out_blobs in batch_blobs.iteritems():
-            all_outs[out].extend(out_blobs.copy())
-        for diff, out_diffs in batch_diffs.iteritems():
             all_diffs[diff].extend(out_diffs.copy())
->>>>>>> 0dcd397b
     # Package in ndarray.
     for out, diff in zip(all_outs, all_diffs):
         all_outs[out] = np.asarray(all_outs[out])
